stages:
  - build-and-test
  - check-policies
  - build-docs

.build-and-test-template: &build-and-test-template
  image: ubuntu:22.04
  stage: build-and-test
  timeout: 1h
  script:
    - echo "Setup environment"
    - apt-get update
    - apt-get install -y cmake
    - apt-get install -y gcc
    - apt-get install -y infiniband-diags ibverbs-utils 
    - apt-get install -y libibverbs-dev libfabric1 libfabric-dev libpsm2-dev
    - apt-get install -y openmpi-bin openmpi-common libopenmpi-dev libgtk2.0-dev
    - apt-get install -y librdmacm-dev libpsm2-dev
    - echo "Display GCC version number"
    - gcc --version
    - echo "Configure Debug build"
    - FC=mpif90 cmake -S . -B build -DCMAKE_BUILD_TYPE=Debug
    - echo "Build with Debug (strict) flags"
    - make -C build
    - echo "Configure Release build"
    - FC=mpif90 cmake -S . -B build -DCMAKE_BUILD_TYPE=Release
    - echo "Build tests"
    - make -C build
<<<<<<< HEAD
    - echo "Run the tests"
    - make -C build test;
=======
    #- echo "Run the tests"
    #- make -C build test;
>>>>>>> 944a7009

.check-formatting-template: &check-formatting-template
  image: python:3.9.19-bullseye
  stage: check-policies
  variables:
    FPRETTIFY_COMMAND: fprettify --config .fprettify.ini --diff --recursive src
  before_script:
    - pip install fprettify
  script:
    - cd $CI_PROJECT_DIR
    - $FPRETTIFY_COMMAND &> fprettify.log
    - if [[ ! -z "$(cat fprettify.log)" ]]; then echo "::warning::Code formatting issues detected. See log for details."; exit 1; fi
  allow_failure: false
  timeout: 15m
  artifacts:
    expire_in: 1 month
    when: on_failure
    paths:
      - fprettify.log

.build-docs-template: &build-docs-template
  image: python:3.9.19-slim-bookworm
  stage: build-docs
  variables:
    PUBLISH_DIR: api/
    FORD_OUTPUT_DIR: api-docs
    FORD_CFG: ford.md
  script:
    - cd $CI_PROJECT_DIR
    - apt update
    - apt install -y git
    - echo Install sphinx, ford and ghp-import
    - pip install -r docs/docs-requirements.txt
    - echo Install graphviz
    - apt install graphviz -y
    - echo Build sphinx docs
    - apt-get install make -y
    - make -C docs html
    - echo Deploy sphinx docs
    - git config user.name 'github-action'
    - git config user.email 'github-action'
    - git remote add upstream git@github.com:xcompact3d/x3d2.git
    - ghp-import -m 'Update sphinx docs' --push --remote upstream --branch gh-pages docs/build/html --no-jekyll --force
    - echo Build API docs with ford
    - ford $FORD_CFG -o $FORD_OUTPUT_DIR
    - echo Deploy api-docs
    - ghp-import -m 'Update API docs' --prefix $PUBLISH_DIR --push --remote upstream --branch gh-pages $FORD_OUTPUT_DIR --no-jekyll --force
  rules:
    - if: '$CI_COMMIT_BRANCH == "main"'
      when: on_success
    - when: never
  allow_failure: false
  timeout: 15m

build-and-test:
  <<: *build-and-test-template
  needs: []
    
check-formatting:
  <<: *check-formatting-template
  needs: []
    
#build-docs:
#  <<: *build-docs-template
#  needs: []<|MERGE_RESOLUTION|>--- conflicted
+++ resolved
@@ -26,13 +26,8 @@
     - FC=mpif90 cmake -S . -B build -DCMAKE_BUILD_TYPE=Release
     - echo "Build tests"
     - make -C build
-<<<<<<< HEAD
-    - echo "Run the tests"
-    - make -C build test;
-=======
     #- echo "Run the tests"
     #- make -C build test;
->>>>>>> 944a7009
 
 .check-formatting-template: &check-formatting-template
   image: python:3.9.19-bullseye
