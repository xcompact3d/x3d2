--- conflicted
+++ resolved
@@ -208,13 +208,8 @@
 
     class(base_case_t), intent(inout) :: self
 
-<<<<<<< HEAD
     type(flist_t), allocatable :: curr(:)
     type(flist_t), allocatable :: deriv(:)
-    class(field_t), pointer :: u_out, v_out, w_out
-=======
-    class(field_t), pointer :: du, dv, dw
->>>>>>> e52d18c9
 
     real(dp) :: t
     integer :: iter, sub_iter, start_iter
@@ -236,14 +231,10 @@
 
     if (self%solver%mesh%par%is_root()) print *, 'start run'
 
-<<<<<<< HEAD
     allocate (curr(self%solver%time_integrator%nvars))
     allocate (deriv(self%solver%time_integrator%nvars))
 
-    do iter = 1, self%solver%n_iters
-=======
     do iter = start_iter, self%solver%n_iters
->>>>>>> e52d18c9
       do sub_iter = 1, self%solver%time_integrator%nstage
         ! first apply case-specific BCs
         call self%boundary_conditions()
