--- conflicted
+++ resolved
@@ -90,10 +90,6 @@
     allocate (self%ay(self%ny_glob), self%by(self%ny_glob))
     allocate (self%az(self%nz_glob), self%bz(self%nz_glob))
 
-<<<<<<< HEAD
-    ! FFT 3D transform halves the first index.
-=======
->>>>>>> 35cdf1d7
     allocate (self%waves(self%nx_spec, self%ny_spec, self%nz_spec))
 
     ! waves_set requires some of the preprocessed tdsops variables.
@@ -204,11 +200,7 @@
     do k = 1, self%nz_spec
       do j = 1, self%ny_spec
         do i = 1, self%nx_spec
-<<<<<<< HEAD
-          ix = i; iy = j + self%y_sp_st; iz = k
-=======
           ix = i + self%x_sp_st; iy = j + self%y_sp_st; iz = k + self%z_sp_st
->>>>>>> 35cdf1d7
           rlexs = real(exs(ix), kind=dp)*geo%d(1)
           rleys = real(eys(iy), kind=dp)*geo%d(2)
           rlezs = real(ezs(iz), kind=dp)*geo%d(3)
