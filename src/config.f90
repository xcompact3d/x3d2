module m_config
  !! Contains all the namelist configurations used in x3d2
  use iso_fortran_env, only: stderr => error_unit

  use m_common

  implicit none

  integer, parameter :: n_species_max = 99

  type, abstract :: base_config_t
    !! All config types have a method read to initialise their data
  contains
    procedure(read), deferred :: read
  end type base_config_t

  type, extends(base_config_t) :: domain_config_t
    character(len=30) :: flow_case_name
    real(dp) :: L_global(3)
    integer :: dims_global(3), nproc_dir(3)
    character(len=20) :: BC_x(2), BC_y(2), BC_z(2)
    character(len=20) :: stretching(3)
    real(dp) :: beta(3)
  contains
    procedure :: read => read_domain_nml
  end type domain_config_t

  type, extends(base_config_t) :: solver_config_t
    real(dp) :: Re, dt
    logical :: ibm_on
    real(dp), dimension(:), allocatable :: pr_species
    integer :: n_iters, n_output, n_species
    logical :: lowmem
    character(3) :: poisson_solver_type, time_intg
    character(30) :: der1st_scheme, der2nd_scheme, &
                     interpl_scheme, stagder_scheme
  contains
    procedure :: read => read_solver_nml
  end type solver_config_t

  type, extends(base_config_t) :: channel_config_t
    real(dp) :: noise, omega_rot
    logical :: rotation
    integer :: n_rotate
  contains
    procedure :: read => read_channel_nml
  end type channel_config_t

  type, extends(base_config_t) :: checkpoint_config_t
    integer :: checkpoint_freq = 0                         !! Frequency of checkpointing (0 = off)
    integer :: snapshot_freq = 0                           !! Frequency of snapshots (0 = off)
    logical :: keep_checkpoint = .true.                    !! If false, only keep latest checkpoint
    character(len=256) :: checkpoint_prefix = "checkpoint"
    character(len=256) :: snapshot_prefix = "snapshot"
    logical :: restart_from_checkpoint = .false.
    character(len=256) :: restart_file = ""
    integer, dimension(3) :: output_stride = [2, 2, 2]     !! Spatial stride for snapshot output
  contains
    procedure :: read => read_checkpoint_nml
  end type checkpoint_config_t

  abstract interface
    subroutine read(self, nml_file, nml_string) !&
      !! Assigns the member variables either from a file or text source.
      !!
      !! nml_file can be an absolute or relative path
      !! nml_string is a character string that contains the namelist.
      !! For example, nml_string="&foobar_nml foo=0, bar='this'/"
      import :: base_config_t

      class(base_config_t) :: self
      character(*), optional, intent(in) :: nml_file
      character(*), optional, intent(in) :: nml_string
    end subroutine read
  end interface

contains

  subroutine read_domain_nml(self, nml_file, nml_string)
    implicit none

    class(domain_config_t) :: self
    character(*), optional, intent(in) :: nml_file
    character(*), optional, intent(in) :: nml_string

    integer :: unit

    character(len=20) :: flow_case_name
    real(dp), dimension(3) :: L_global
    integer, dimension(3) :: dims_global
    integer, dimension(3) :: nproc_dir
    character(len=20) :: BC_x(2), BC_y(2), BC_z(2)
    character(len=20) :: stretching(3) = ['uniform', 'uniform', 'uniform']
    real(dp), dimension(3) :: beta

    namelist /domain_settings/ flow_case_name, L_global, dims_global, &
      nproc_dir, BC_x, BC_y, BC_z, stretching, beta

    if (present(nml_file) .and. present(nml_string)) then
      error stop 'Reading domain config failed! &
                 &Provide only a file name or source, not both.'
    else if (present(nml_file)) then
      open (newunit=unit, file=nml_file)
      read (unit, nml=domain_settings)
      close (unit)
    else if (present(nml_string)) then
      read (nml_string, nml=domain_settings)
    else
      error stop 'Reading domain config failed! &
                 &Provide at least one of the following: file name or source'
    end if

    self%flow_case_name = flow_case_name
    self%L_global = L_global
    self%dims_global = dims_global
    self%nproc_dir = nproc_dir
    self%BC_x = BC_x
    self%BC_y = BC_y
    self%BC_z = BC_z
    self%stretching = stretching
    self%beta = beta

  end subroutine read_domain_nml

  subroutine read_solver_nml(self, nml_file, nml_string)
    implicit none

    class(solver_config_t) :: self
    character(*), optional, intent(in) :: nml_file
    character(*), optional, intent(in) :: nml_string

    integer :: unit

    real(dp) :: Re, dt
    logical :: ibm_on = .false.
    real(dp), dimension(n_species_max) :: pr_species = 1._dp
    integer :: n_iters, n_output, n_species = 0
    logical :: lowmem = .false.
    character(3) :: time_intg
    character(3) :: poisson_solver_type = 'FFT'
    character(30) :: der1st_scheme = 'compact6', der2nd_scheme = 'compact6', &
                     interpl_scheme = 'classic', stagder_scheme = 'compact6'

    namelist /solver_params/ Re, dt, n_iters, n_output, poisson_solver_type, &
<<<<<<< HEAD
      n_species, pr_species, &
      time_intg, der1st_scheme, der2nd_scheme, interpl_scheme, &
      stagder_scheme, ibm_on
=======
      n_species, pr_species, lowmem, &
      time_intg, der1st_scheme, der2nd_scheme, interpl_scheme, stagder_scheme
>>>>>>> 4df55c9a

    if (present(nml_file) .and. present(nml_string)) then
      error stop 'Reading solver config failed! &
                 &Provide only a file name or source, not both.'
    else if (present(nml_file)) then
      open (newunit=unit, file=nml_file)
      read (unit, nml=solver_params)
      close (unit)
    else if (present(nml_string)) then
      read (nml_string, nml=solver_params)
    else
      error stop 'Reading solver config failed! &
                 &Provide at least one of the following: file name or source'
    end if

    self%Re = Re
    self%dt = dt
    self%n_iters = n_iters
    self%n_output = n_output
    self%ibm_on = ibm_on
    self%n_species = n_species
    if (n_species > 0) self%pr_species = pr_species(1:n_species)
    self%lowmem = lowmem
    self%poisson_solver_type = poisson_solver_type
    self%time_intg = time_intg
    self%der1st_scheme = der1st_scheme
    self%der2nd_scheme = der2nd_scheme
    self%interpl_scheme = interpl_scheme
    self%stagder_scheme = stagder_scheme

  end subroutine read_solver_nml

  subroutine read_channel_nml(self, nml_file, nml_string)
    implicit none

    class(channel_config_t) :: self
    character(*), optional, intent(in) :: nml_file
    character(*), optional, intent(in) :: nml_string

    integer :: unit

    real(dp) :: noise, omega_rot
    logical :: rotation
    integer :: n_rotate

    namelist /channel_nml/ noise, rotation, omega_rot, n_rotate

    if (present(nml_file) .and. present(nml_string)) then
      error stop 'Reading channel config failed! &
                 &Provide only a file name or source, not both.'
    else if (present(nml_file)) then
      open (newunit=unit, file=nml_file)
      read (unit, nml=channel_nml)
      close (unit)
    else if (present(nml_string)) then
      read (nml_string, nml=channel_nml)
    else
      error stop 'Reading channel config failed! &
                 &Provide at least one of the following: file name or source'
    end if

    self%noise = noise
    self%rotation = rotation
    self%omega_rot = omega_rot
    self%n_rotate = n_rotate

  end subroutine read_channel_nml

  subroutine read_checkpoint_nml(self, nml_file, nml_string)
    implicit none

    class(checkpoint_config_t) :: self
    character(*), optional, intent(in) :: nml_file
    character(*), optional, intent(in) :: nml_string

    integer :: unit, ierr

    integer :: checkpoint_freq = 0
    integer :: snapshot_freq = 0
    logical :: keep_checkpoint = .false.
    character(len=256) :: checkpoint_prefix = "checkpoint"
    character(len=256) :: snapshot_prefix = "snapshot"
    logical :: restart_from_checkpoint = .false.
    character(len=256) :: restart_file = ""
    integer, dimension(3) :: output_stride = [1, 1, 1]

    namelist /checkpoint_params/ checkpoint_freq, snapshot_freq, &
      keep_checkpoint, checkpoint_prefix, snapshot_prefix, &
      restart_from_checkpoint, restart_file, output_stride

    if (present(nml_file) .and. present(nml_string)) then
      error stop 'Reading checkpoint config failed! &
                 &Provide only a file name or source, not both.'
    else if (present(nml_file)) then
      open (newunit=unit, file=nml_file, iostat=ierr)
      if (ierr == 0) then
        read (unit, nml=checkpoint_params, iostat=ierr)

        if (ierr /= 0 .and. ierr /= -1) &
          print *, 'WARNING: Error in checkpoint_params namelist, &
          & using defaults'
      end if
      close (unit)
    else if (present(nml_string)) then
      read (nml_string, nml=checkpoint_params)
    else
      error stop 'Reading checkpoint config failed! &
                 &Provide at least one of the following: file name or source'
    end if

    self%checkpoint_freq = checkpoint_freq
    self%snapshot_freq = snapshot_freq
    self%keep_checkpoint = keep_checkpoint
    self%checkpoint_prefix = checkpoint_prefix
    self%snapshot_prefix = snapshot_prefix
    self%restart_from_checkpoint = restart_from_checkpoint
    self%restart_file = restart_file
    self%output_stride = output_stride
  end subroutine read_checkpoint_nml

end module m_config
<|MERGE_RESOLUTION|>--- conflicted
+++ resolved
@@ -142,14 +142,9 @@
                      interpl_scheme = 'classic', stagder_scheme = 'compact6'
 
     namelist /solver_params/ Re, dt, n_iters, n_output, poisson_solver_type, &
-<<<<<<< HEAD
-      n_species, pr_species, &
+      n_species, pr_species, lowmem, &
       time_intg, der1st_scheme, der2nd_scheme, interpl_scheme, &
       stagder_scheme, ibm_on
-=======
-      n_species, pr_species, lowmem, &
-      time_intg, der1st_scheme, der2nd_scheme, interpl_scheme, stagder_scheme
->>>>>>> 4df55c9a
 
     if (present(nml_file) .and. present(nml_string)) then
       error stop 'Reading solver config failed! &
