--- conflicted
+++ resolved
@@ -4,13 +4,9 @@
   use m_allocator, only: allocator_t
   use m_base_backend, only: base_backend_t
   use m_common, only: dp, DIR_X, DIR_Y, DIR_Z, &
-<<<<<<< HEAD
                       RDR_X2Y, RDR_X2Z, RDR_Y2X, RDR_Y2Z, RDR_Z2X, RDR_Z2Y, &
                       CELL, X_FACE, Y_FACE, Z_FACE, VERT
-=======
-                      RDR_X2Y, RDR_X2Z, RDR_Y2X, RDR_Y2Z, RDR_Z2X, RDR_Z2Y
   use m_field, only: field_t
->>>>>>> 27b14d67
   use m_tdsops, only: tdsops_t
 
   implicit none
