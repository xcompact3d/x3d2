module m_solver
  use iso_fortran_env, only: stderr => error_unit
  use mpi

  use m_allocator, only: allocator_t, field_t
  use m_base_backend, only: base_backend_t
  use m_common, only: dp, &
                      RDR_X2Y, RDR_X2Z, RDR_Y2X, RDR_Y2Z, RDR_Z2X, RDR_Z2Y, &
                      RDR_Z2C, RDR_C2Z, &
                      DIR_X, DIR_Y, DIR_Z, DIR_C, VERT, CELL
  use m_tdsops, only: tdsops_t, dirps_t
  use m_time_integrator, only: time_intg_t
  use m_mesh, only: mesh_t
  use m_adios_io, only: adios_io_t, adios_file_t

  implicit none

  type :: solver_t
      !! solver class defines the Incompact3D algorithm at a very high level.
      !!
      !! Procedures defined here that are part of the Incompact3D algorithm
      !! are: transeq, divergence, poisson, and gradient.
      !!
      !! The operations these high level procedures require are provided by
      !! the relavant backend implementations.
      !!
      !! transeq procedure obtains the derivations in x, y, and z directions
      !! using the transeq_x, transeq_y, and transeq_z operations provided by
      !! the backend.
      !! There are two different algorithms available for this operation, a
      !! distributed algorithm and the Thomas algorithm. At the solver class
      !! level it isn't known which algorithm will be executed, that is decided
      !! at run time and therefore backend implementations are responsible for
      !! executing the right subroutines.
      !!
      !! Allocator is responsible from giving us a field sized array when
      !! requested. For example, when the derivations in x direction are
      !! completed and we are ready for the y directional derivatives, we need
      !! three fields to reorder and store the velocities in y direction. Also,
      !! we need three more fields for storing the results, and the get_block
      !! method of the allocator is used to arrange all these memory
      !! assignments. Later, when a field is no more required, release_block
      !! method of the allocator can be used to make this field available
      !! for later use.

    real(dp) :: dt, nu
    integer :: n_iters, n_output
    integer :: ngrid
    integer :: steps_between_checkpoints ! checkpoints can be used as restarts
    integer :: steps_between_snapshots

    class(field_t), pointer :: u, v, w, pressure

    class(base_backend_t), pointer :: backend
    class(mesh_t), pointer :: mesh
<<<<<<< HEAD
    type(adios_io_t) :: io
    class(time_intg_t), pointer :: time_integrator
=======
    type(time_intg_t) :: time_integrator
>>>>>>> 05f72f00
    type(allocator_t), pointer :: host_allocator
    type(dirps_t), pointer :: xdirps, ydirps, zdirps
    procedure(poisson_solver), pointer :: poisson => null()
  contains
    procedure :: transeq
    procedure :: divergence_v2p
    procedure :: gradient_p2v
    procedure :: curl
    procedure :: output
    procedure :: run
    procedure :: write_variable
  end type solver_t

  abstract interface
    subroutine poisson_solver(self, pressure, div_u)
      import :: solver_t
      import :: field_t
      implicit none

      class(solver_t) :: self
      class(field_t), intent(inout) :: pressure
      class(field_t), intent(in) :: div_u
    end subroutine poisson_solver
  end interface

  interface solver_t
    module procedure init
  end interface solver_t

contains

  function init(backend, mesh, host_allocator) result(solver)
    implicit none

    class(base_backend_t), target, intent(inout) :: backend
    type(mesh_t), target, intent(inout) :: mesh
    type(allocator_t), target, intent(inout) :: host_allocator
    type(solver_t) :: solver

    class(field_t), pointer :: u_init, v_init, w_init

    character(len=200) :: input_file
    real(dp) :: Re, dt
    integer :: n_iters, n_output
    character(3) :: poisson_solver_type, time_intg
    character(30) :: der1st_scheme, der2nd_scheme, &
                     interpl_scheme, stagder_scheme
    namelist /solver_params/ Re, dt, n_iters, n_output, poisson_solver_type, &
      time_intg, der1st_scheme, der2nd_scheme, &
      interpl_scheme, stagder_scheme

    real(dp) :: x, y, z
    integer :: i, j, k
    integer, dimension(3) :: dims
    real(dp), dimension(3) :: xloc

    solver%backend => backend
    solver%mesh => mesh
    solver%host_allocator => host_allocator

    allocate (solver%xdirps, solver%ydirps, solver%zdirps)
    solver%xdirps%dir = DIR_X
    solver%ydirps%dir = DIR_Y
    solver%zdirps%dir = DIR_Z

    solver%u => solver%backend%allocator%get_block(DIR_X, VERT)
    solver%v => solver%backend%allocator%get_block(DIR_X, VERT)
    solver%w => solver%backend%allocator%get_block(DIR_X, VERT)
    solver%pressure => solver%backend%allocator%get_block(DIR_Z, CELL)

<<<<<<< HEAD
    solver%steps_between_checkpoints = 1
    solver%steps_between_snapshots = 1
    solver%dt = globs%dt
    solver%backend%nu = globs%nu
    solver%n_iters = globs%n_iters
    solver%n_output = globs%n_output
=======
    ! set defaults
    poisson_solver_type = 'FFT'
    time_intg = 'AB3'
    der1st_scheme = 'compact6'; der2nd_scheme = 'compact6'
    interpl_scheme = 'classic'; stagder_scheme = 'compact6'

    if (command_argument_count() >= 1) then
      call get_command_argument(1, input_file)
      open (100, file=input_file)
      read (100, nml=solver_params)
      close (100)
    else
      error stop 'Input file is not provided.'
    end if

    solver%time_integrator = time_intg_t(solver%backend, &
                                         solver%backend%allocator, &
                                         time_intg)
    if (solver%mesh%par%is_root()) then
      print *, time_intg//' time integrator instantiated'
    end if

    solver%dt = dt
    solver%backend%nu = 1._dp/Re
    solver%n_iters = n_iters
    solver%n_output = n_output
>>>>>>> 05f72f00
    solver%ngrid = product(solver%mesh%get_global_dims(VERT))

    dims = solver%mesh%get_dims(VERT)
    u_init => solver%host_allocator%get_block(DIR_C)
    v_init => solver%host_allocator%get_block(DIR_C)
    w_init => solver%host_allocator%get_block(DIR_C)

    do k = 1, dims(3)
      do j = 1, dims(2)
        do i = 1, dims(1)
          xloc = solver%mesh%get_coordinates(i, j, k)
          x = xloc(1)
          y = xloc(2)
          z = xloc(3)

          u_init%data(i, j, k) = sin(x)*cos(y)*cos(z)
          v_init%data(i, j, k) = -cos(x)*sin(y)*cos(z)
          w_init%data(i, j, k) = 0
        end do
      end do
    end do

    call solver%backend%set_field_data(solver%u, u_init%data)
    call solver%backend%set_field_data(solver%v, v_init%data)
    call solver%backend%set_field_data(solver%w, w_init%data)

    call solver%host_allocator%release_block(u_init)
    call solver%host_allocator%release_block(v_init)
    call solver%host_allocator%release_block(w_init)

    ! Allocate and set the tdsops
    call allocate_tdsops(solver%xdirps, solver%backend, &
                         der1st_scheme, der2nd_scheme, &
                         interpl_scheme, stagder_scheme)
    call allocate_tdsops(solver%ydirps, solver%backend, &
                         der1st_scheme, der2nd_scheme, &
                         interpl_scheme, stagder_scheme)
    call allocate_tdsops(solver%zdirps, solver%backend, &
                         der1st_scheme, der2nd_scheme, &
                         interpl_scheme, stagder_scheme)

    select case (trim(poisson_solver_type))
    case ('FFT')
      if (solver%mesh%par%is_root()) print *, 'Poisson solver: FFT'
      call solver%backend%init_poisson_fft(solver%mesh, solver%xdirps, &
                                           solver%ydirps, solver%zdirps)
      solver%poisson => poisson_fft
    case ('CG')
      if (solver%mesh%par%is_root()) &
        print *, 'Poisson solver: CG, not yet implemented'
      solver%poisson => poisson_cg
    case default
      error stop 'poisson_solver_type is not valid. Use "FFT" or "CG".'
    end select

    call solver%io%init(MPI_COMM_WORLD)

  end function init

  subroutine allocate_tdsops(dirps, backend, der1st_scheme, der2nd_scheme, &
                             interpl_scheme, stagder_scheme)
    type(dirps_t), intent(inout) :: dirps
    class(base_backend_t), intent(in) :: backend
    character(*), intent(in) :: der1st_scheme, der2nd_scheme, &
                                interpl_scheme, stagder_scheme

    call backend%alloc_tdsops(dirps%der1st, dirps%dir, &
                              'first-deriv', der1st_scheme)
    call backend%alloc_tdsops(dirps%der1st_sym, dirps%dir, &
                              'first-deriv', der1st_scheme)
    call backend%alloc_tdsops(dirps%der2nd, dirps%dir, &
                              'second-deriv', der2nd_scheme)
    call backend%alloc_tdsops(dirps%der2nd_sym, dirps%dir, &
                              'second-deriv', der2nd_scheme)
    call backend%alloc_tdsops(dirps%interpl_v2p, dirps%dir, &
                              'interpolate', interpl_scheme, from_to='v2p')
    call backend%alloc_tdsops(dirps%interpl_p2v, dirps%dir, &
                              'interpolate', interpl_scheme, from_to='p2v')
    call backend%alloc_tdsops(dirps%stagder_v2p, dirps%dir, &
                              'stag-deriv', stagder_scheme, from_to='v2p')
    call backend%alloc_tdsops(dirps%stagder_p2v, dirps%dir, &
                              'stag-deriv', stagder_scheme, from_to='p2v')

  end subroutine

  subroutine transeq(self, du, dv, dw, u, v, w)
      !! Skew-symmetric form of convection-diffusion terms in the
      !! incompressible Navier-Stokes momemtum equations, excluding
      !! pressure terms.
      !! Inputs from velocity grid and outputs to velocity grid.
    implicit none

    class(solver_t) :: self
    class(field_t), intent(inout) :: du, dv, dw
    class(field_t), intent(in) :: u, v, w

    class(field_t), pointer :: u_y, v_y, w_y, u_z, v_z, w_z, &
      du_y, dv_y, dw_y, du_z, dv_z, dw_z

    ! -1/2(nabla u curl u + u nabla u) + nu nablasq u

    ! call derivatives in x direction. Based on the run time arguments this
    ! executes a distributed algorithm or the Thomas algorithm.
    call self%backend%transeq_x(du, dv, dw, u, v, w, self%xdirps)

    ! request fields from the allocator
    u_y => self%backend%allocator%get_block(DIR_Y, VERT)
    v_y => self%backend%allocator%get_block(DIR_Y, VERT)
    w_y => self%backend%allocator%get_block(DIR_Y, VERT)
    du_y => self%backend%allocator%get_block(DIR_Y)
    dv_y => self%backend%allocator%get_block(DIR_Y)
    dw_y => self%backend%allocator%get_block(DIR_Y)

    ! reorder data from x orientation to y orientation
    call self%backend%reorder(u_y, u, RDR_X2Y)
    call self%backend%reorder(v_y, v, RDR_X2Y)
    call self%backend%reorder(w_y, w, RDR_X2Y)

    ! similar to the x direction, obtain derivatives in y.
    call self%backend%transeq_y(du_y, dv_y, dw_y, u_y, v_y, w_y, self%ydirps)

    ! we don't need the velocities in y orientation any more, so release
    ! them to open up space.
    ! It is important that this doesn't actually deallocate any memory,
    ! it just makes the corresponding memory space available for use.
    call self%backend%allocator%release_block(u_y)
    call self%backend%allocator%release_block(v_y)
    call self%backend%allocator%release_block(w_y)

    call self%backend%sum_yintox(du, du_y)
    call self%backend%sum_yintox(dv, dv_y)
    call self%backend%sum_yintox(dw, dw_y)

    call self%backend%allocator%release_block(du_y)
    call self%backend%allocator%release_block(dv_y)
    call self%backend%allocator%release_block(dw_y)

    ! just like in y direction, get some fields for the z derivatives.
    u_z => self%backend%allocator%get_block(DIR_Z, VERT)
    v_z => self%backend%allocator%get_block(DIR_Z, VERT)
    w_z => self%backend%allocator%get_block(DIR_Z, VERT)
    du_z => self%backend%allocator%get_block(DIR_Z)
    dv_z => self%backend%allocator%get_block(DIR_Z)
    dw_z => self%backend%allocator%get_block(DIR_Z)

    ! reorder from x to z
    call self%backend%reorder(u_z, u, RDR_X2Z)
    call self%backend%reorder(v_z, v, RDR_X2Z)
    call self%backend%reorder(w_z, w, RDR_X2Z)

    ! get the derivatives in z
    call self%backend%transeq_z(du_z, dv_z, dw_z, u_z, v_z, w_z, self%zdirps)

    ! there is no need to keep velocities in z orientation around, so release
    call self%backend%allocator%release_block(u_z)
    call self%backend%allocator%release_block(v_z)
    call self%backend%allocator%release_block(w_z)

    ! gather all the contributions into the x result array
    call self%backend%sum_zintox(du, du_z)
    call self%backend%sum_zintox(dv, dv_z)
    call self%backend%sum_zintox(dw, dw_z)

    ! release all the unnecessary blocks.
    call self%backend%allocator%release_block(du_z)
    call self%backend%allocator%release_block(dv_z)
    call self%backend%allocator%release_block(dw_z)

  end subroutine transeq

  subroutine divergence_v2p(self, div_u, u, v, w)
      !! Divergence of a vector field (u, v, w).
      !! Inputs from velocity grid and outputs to pressure grid.
    implicit none

    class(solver_t) :: self
    class(field_t), intent(inout) :: div_u
    class(field_t), intent(in) :: u, v, w

    class(field_t), pointer :: du_x, dv_x, dw_x, &
      u_y, v_y, w_y, du_y, dv_y, dw_y, &
      u_z, w_z, dw_z

    du_x => self%backend%allocator%get_block(DIR_X)
    dv_x => self%backend%allocator%get_block(DIR_X)
    dw_x => self%backend%allocator%get_block(DIR_X)

    ! Staggared der for u field in x
    ! Interpolation for v field in x
    ! Interpolation for w field in x
    call self%backend%tds_solve(du_x, u, self%xdirps, &
                                self%xdirps%stagder_v2p)
    call self%backend%tds_solve(dv_x, v, self%xdirps, &
                                self%xdirps%interpl_v2p)
    call self%backend%tds_solve(dw_x, w, self%xdirps, &
                                self%xdirps%interpl_v2p)

    ! request fields from the allocator
    u_y => self%backend%allocator%get_block(DIR_Y, VERT)
    v_y => self%backend%allocator%get_block(DIR_Y, VERT)
    w_y => self%backend%allocator%get_block(DIR_Y, VERT)

    ! reorder data from x orientation to y orientation
    call self%backend%reorder(u_y, du_x, RDR_X2Y)
    call self%backend%reorder(v_y, dv_x, RDR_X2Y)
    call self%backend%reorder(w_y, dw_x, RDR_X2Y)

    call self%backend%allocator%release_block(du_x)
    call self%backend%allocator%release_block(dv_x)
    call self%backend%allocator%release_block(dw_x)

    du_y => self%backend%allocator%get_block(DIR_Y)
    dv_y => self%backend%allocator%get_block(DIR_Y)
    dw_y => self%backend%allocator%get_block(DIR_Y)

    ! similar to the x direction, obtain derivatives in y.
    call self%backend%tds_solve(du_y, u_y, self%ydirps, &
                                self%ydirps%interpl_v2p)
    call self%backend%tds_solve(dv_y, v_y, self%ydirps, &
                                self%ydirps%stagder_v2p)
    call self%backend%tds_solve(dw_y, w_y, self%ydirps, &
                                self%ydirps%interpl_v2p)

    ! we don't need the velocities in y orientation any more, so release
    ! them to open up space.
    ! It is important that this doesn't actually deallocate any memory,
    ! it just makes the corresponding memory space available for use.
    call self%backend%allocator%release_block(u_y)
    call self%backend%allocator%release_block(v_y)
    call self%backend%allocator%release_block(w_y)

    ! just like in y direction, get some fields for the z derivatives.
    u_z => self%backend%allocator%get_block(DIR_Z, VERT)
    w_z => self%backend%allocator%get_block(DIR_Z, VERT)

    ! du_y = dv_y + du_y
    call self%backend%vecadd(1._dp, dv_y, 1._dp, du_y)

    ! reorder from y to z
    call self%backend%reorder(u_z, du_y, RDR_Y2Z)
    call self%backend%reorder(w_z, dw_y, RDR_Y2Z)

    ! release all the unnecessary blocks.
    call self%backend%allocator%release_block(du_y)
    call self%backend%allocator%release_block(dv_y)
    call self%backend%allocator%release_block(dw_y)

    dw_z => self%backend%allocator%get_block(DIR_Z)

    ! get the derivatives in z
    call self%backend%tds_solve(div_u, u_z, self%zdirps, &
                                self%zdirps%interpl_v2p)
    call self%backend%tds_solve(dw_z, w_z, self%zdirps, &
                                self%zdirps%stagder_v2p)

    ! div_u = div_u + dw_z
    call self%backend%vecadd(1._dp, dw_z, 1._dp, div_u)

    ! div_u array is in z orientation

    ! there is no need to keep velocities in z orientation around, so release
    call self%backend%allocator%release_block(u_z)
    call self%backend%allocator%release_block(w_z)
    call self%backend%allocator%release_block(dw_z)

  end subroutine divergence_v2p

  subroutine gradient_p2v(self, dpdx, dpdy, dpdz, pressure)
      !! Gradient of a scalar field 'pressure'.
      !! Inputs from pressure grid and outputs to velocity grid.
    implicit none

    class(solver_t) :: self
    class(field_t), intent(inout) :: dpdx, dpdy, dpdz
    class(field_t), intent(in) :: pressure

    class(field_t), pointer :: p_sxy_z, dpdz_sxy_z, &
      p_sxy_y, dpdz_sxy_y, &
      p_sx_y, dpdy_sx_y, dpdz_sx_y, &
      p_sx_x, dpdy_sx_x, dpdz_sx_x

    p_sxy_z => self%backend%allocator%get_block(DIR_Z)
    dpdz_sxy_z => self%backend%allocator%get_block(DIR_Z)

    ! Staggared der for pressure field in z
    ! Interpolation for pressure field in z
    call self%backend%tds_solve(p_sxy_z, pressure, self%zdirps, &
                                self%zdirps%interpl_p2v)
    call self%backend%tds_solve(dpdz_sxy_z, pressure, self%zdirps, &
                                self%zdirps%stagder_p2v)

    ! request fields from the allocator
    p_sxy_y => self%backend%allocator%get_block(DIR_Y)
    dpdz_sxy_y => self%backend%allocator%get_block(DIR_Y)

    ! reorder data from z orientation to y orientation
    call self%backend%reorder(p_sxy_y, p_sxy_z, RDR_Z2Y)
    call self%backend%reorder(dpdz_sxy_y, dpdz_sxy_z, RDR_Z2Y)

    call self%backend%allocator%release_block(p_sxy_z)
    call self%backend%allocator%release_block(dpdz_sxy_z)

    p_sx_y => self%backend%allocator%get_block(DIR_Y)
    dpdy_sx_y => self%backend%allocator%get_block(DIR_Y)
    dpdz_sx_y => self%backend%allocator%get_block(DIR_Y)

    ! similar to the z direction, obtain derivatives in y.
    call self%backend%tds_solve(p_sx_y, p_sxy_y, self%ydirps, &
                                self%ydirps%interpl_p2v)
    call self%backend%tds_solve(dpdy_sx_y, p_sxy_y, self%ydirps, &
                                self%ydirps%stagder_p2v)
    call self%backend%tds_solve(dpdz_sx_y, dpdz_sxy_y, self%ydirps, &
                                self%ydirps%interpl_p2v)

    ! release memory
    call self%backend%allocator%release_block(p_sxy_y)
    call self%backend%allocator%release_block(dpdz_sxy_y)

    ! just like in y direction, get some fields for the x derivatives.
    p_sx_x => self%backend%allocator%get_block(DIR_X)
    dpdy_sx_x => self%backend%allocator%get_block(DIR_X)
    dpdz_sx_x => self%backend%allocator%get_block(DIR_X)

    ! reorder from y to x
    call self%backend%reorder(p_sx_x, p_sx_y, RDR_Y2X)
    call self%backend%reorder(dpdy_sx_x, dpdy_sx_y, RDR_Y2X)
    call self%backend%reorder(dpdz_sx_x, dpdz_sx_y, RDR_Y2X)

    ! release all the y directional fields.
    call self%backend%allocator%release_block(p_sx_y)
    call self%backend%allocator%release_block(dpdy_sx_y)
    call self%backend%allocator%release_block(dpdz_sx_y)

    ! get the derivatives in x
    call self%backend%tds_solve(dpdx, p_sx_x, self%xdirps, &
                                self%xdirps%stagder_p2v)
    call self%backend%tds_solve(dpdy, dpdy_sx_x, self%xdirps, &
                                self%xdirps%interpl_p2v)
    call self%backend%tds_solve(dpdz, dpdz_sx_x, self%xdirps, &
                                self%xdirps%interpl_p2v)

    ! release temporary x fields
    call self%backend%allocator%release_block(p_sx_x)
    call self%backend%allocator%release_block(dpdy_sx_x)
    call self%backend%allocator%release_block(dpdz_sx_x)

  end subroutine gradient_p2v

  subroutine curl(self, o_i_hat, o_j_hat, o_k_hat, u, v, w)
      !! Curl of a vector field (u, v, w).
      !! Inputs from velocity grid and outputs to velocity grid.
    implicit none

    class(solver_t) :: self
    !> Vector components of the output vector field Omega
    class(field_t), intent(inout) :: o_i_hat, o_j_hat, o_k_hat
    class(field_t), intent(in) :: u, v, w

    class(field_t), pointer :: u_y, u_z, v_z, w_y, dwdy_y, dvdz_z, dvdz_x, &
      dudz_z, dudz_x, dudy_y, dudy_x

    ! omega_i_hat = dw/dy - dv/dz
    ! omega_j_hat = du/dz - dw/dx
    ! omega_k_hat = dv/dx - du/dy

    ! omega_i_hat
    ! dw/dy
    w_y => self%backend%allocator%get_block(DIR_Y, VERT)
    dwdy_y => self%backend%allocator%get_block(DIR_Y)
    call self%backend%reorder(w_y, w, RDR_X2Y)
    call self%backend%tds_solve(dwdy_y, w_y, self%ydirps, self%ydirps%der1st)

    call self%backend%reorder(o_i_hat, dwdy_y, RDR_Y2X)

    call self%backend%allocator%release_block(w_y)
    call self%backend%allocator%release_block(dwdy_y)

    ! dv/dz
    v_z => self%backend%allocator%get_block(DIR_Z)
    dvdz_z => self%backend%allocator%get_block(DIR_Z)
    call self%backend%reorder(v_z, v, RDR_X2Z)
    call self%backend%tds_solve(dvdz_z, v_z, self%zdirps, self%zdirps%der1st)

    dvdz_x => self%backend%allocator%get_block(DIR_X)
    call self%backend%reorder(dvdz_x, dvdz_z, RDR_Z2X)

    call self%backend%allocator%release_block(v_z)
    call self%backend%allocator%release_block(dvdz_z)

    ! omega_i_hat = dw/dy - dv/dz
    call self%backend%vecadd(-1._dp, dvdz_x, 1._dp, o_i_hat)

    call self%backend%allocator%release_block(dvdz_x)

    ! omega_j_hat
    ! du/dz
    u_z => self%backend%allocator%get_block(DIR_Z, VERT)
    dudz_z => self%backend%allocator%get_block(DIR_Z)
    call self%backend%reorder(u_z, u, RDR_X2Z)
    call self%backend%tds_solve(dudz_z, u_z, self%zdirps, self%zdirps%der1st)

    dudz_x => self%backend%allocator%get_block(DIR_X)
    call self%backend%reorder(dudz_x, dudz_z, RDR_Z2X)

    call self%backend%allocator%release_block(u_z)
    call self%backend%allocator%release_block(dudz_z)

    ! dw/dx
    call self%backend%tds_solve(o_j_hat, w, self%xdirps, self%xdirps%der1st)

    ! omega_j_hat = du/dz - dw/dx
    call self%backend%vecadd(1._dp, dudz_x, -1._dp, o_j_hat)

    call self%backend%allocator%release_block(dudz_x)

    ! omega_k_hat
    ! dv/dx
    call self%backend%tds_solve(o_k_hat, v, self%xdirps, self%xdirps%der1st)

    ! du/dy
    u_y => self%backend%allocator%get_block(DIR_Y, VERT)
    dudy_y => self%backend%allocator%get_block(DIR_Y)
    call self%backend%reorder(u_y, u, RDR_X2Y)
    call self%backend%tds_solve(dudy_y, u_y, self%ydirps, self%ydirps%der1st)

    dudy_x => self%backend%allocator%get_block(DIR_X)
    call self%backend%reorder(dudy_x, dudy_y, RDR_Y2X)

    call self%backend%allocator%release_block(u_y)
    call self%backend%allocator%release_block(dudy_y)

    ! omega_k_hat = dv/dx - du/dy
    call self%backend%vecadd(-1._dp, dudy_x, 1._dp, o_k_hat)

    call self%backend%allocator%release_block(dudy_x)

  end subroutine curl

  subroutine poisson_fft(self, pressure, div_u)
    implicit none

    class(solver_t) :: self
    class(field_t), intent(inout) :: pressure
    class(field_t), intent(in) :: div_u

    class(field_t), pointer :: p_temp

    ! reorder into 3D Cartesian data structure
    p_temp => self%backend%allocator%get_block(DIR_C, CELL)
    call self%backend%reorder(p_temp, div_u, RDR_Z2C)

    ! call forward FFT
    ! output array in spectral space is stored at poisson_fft class
    call self%backend%poisson_fft%fft_forward(p_temp)

    ! postprocess
    call self%backend%poisson_fft%fft_postprocess

    ! call backward FFT
    call self%backend%poisson_fft%fft_backward(p_temp)

    ! reorder back to our specialist data structure from 3D Cartesian
    call self%backend%reorder(pressure, p_temp, RDR_C2Z)

    call self%backend%allocator%release_block(p_temp)

  end subroutine poisson_fft

  subroutine write_variable(self, file, varname, varfield, icount, ishape, istart)
    class(solver_t), intent(in) :: self
    type(adios_file_t) :: file
    character(*), intent(in) :: varname !! Name of variable in output file
    class(field_t), intent(in) :: varfield !! Field to be written out
    integer(8), dimension(3), intent(in) :: icount !! Local size of in_arr
    integer(8), dimension(3), intent(in) :: ishape !! Global size of in_arr
    integer(8), dimension(3), intent(in) :: istart !! Local offset of in_arr

    class(field_t), pointer :: out

    out => self%host_allocator%get_block(DIR_C)
    ! Backend should handle moving from device if necessary
    call self%backend%get_field_data(out%data, varfield)
    call self%io%write_field(out, file, varname, icount, ishape, istart)
    call self%host_allocator%release_block(out)
  end subroutine write_variable

  subroutine poisson_cg(self, pressure, div_u)
    implicit none

    class(solver_t) :: self
    class(field_t), intent(inout) :: pressure
    class(field_t), intent(in) :: div_u

  end subroutine poisson_cg

  subroutine output(self, t)
    implicit none

    class(solver_t), intent(in) :: self
    real(dp), intent(in) :: t

    class(field_t), pointer :: du, dv, dw, div_u
    class(field_t), pointer :: u_out
    real(dp) :: enstrophy, div_u_max, div_u_mean
    integer :: ierr

    if (self%mesh%par%is_root()) print *, 'time = ', t

    du => self%backend%allocator%get_block(DIR_X, VERT)
    dv => self%backend%allocator%get_block(DIR_X, VERT)
    dw => self%backend%allocator%get_block(DIR_X, VERT)

    call self%curl(du, dv, dw, self%u, self%v, self%w)
    enstrophy = 0.5_dp*(self%backend%scalar_product(du, du) &
                        + self%backend%scalar_product(dv, dv) &
                        + self%backend%scalar_product(dw, dw))/self%ngrid
    if (self%mesh%par%is_root()) print *, 'enstrophy:', enstrophy

    call self%backend%allocator%release_block(du)
    call self%backend%allocator%release_block(dv)
    call self%backend%allocator%release_block(dw)

    div_u => self%backend%allocator%get_block(DIR_Z)

    call self%divergence_v2p(div_u, self%u, self%v, self%w)

    u_out => self%host_allocator%get_block(DIR_C)
    call self%backend%get_field_data(u_out%data, div_u)

    call self%backend%allocator%release_block(div_u)

    div_u_max = maxval(abs(u_out%data))
    div_u_mean = sum(abs(u_out%data))/self%ngrid

    call self%host_allocator%release_block(u_out)

    call MPI_Allreduce(MPI_IN_PLACE, div_u_max, 1, MPI_DOUBLE_PRECISION, &
                       MPI_MAX, MPI_COMM_WORLD, ierr)
    call MPI_Allreduce(MPI_IN_PLACE, div_u_mean, 1, MPI_DOUBLE_PRECISION, &
                       MPI_SUM, MPI_COMM_WORLD, ierr)
    if (self%mesh%par%is_root()) &
      print *, 'div u max mean:', div_u_max, div_u_mean

  end subroutine output

  subroutine run(self)
    implicit none

    class(solver_t), intent(inout) :: self

    class(field_t), pointer :: du, dv, dw, div_u, dpdx, dpdy, dpdz
    class(field_t), pointer :: u_out, v_out, w_out

    integer(8), dimension(3) :: icount !! Local size of output array
    integer(8), dimension(3) :: ishape !! Global size of output array
    integer(8), dimension(3) :: istart !! Local offset of output array

    type(adios_file_t) :: checkpoint_file
    real(dp) :: t
    integer :: i, j
    integer :: checkpoint_at_i = 1

    if (self%mesh%par%is_root()) print *, 'initial conditions'
    t = 0._dp
    call self%output(t)

    if (self%mesh%par%is_root()) print *, 'start run'
    checkpoint_at_i = checkpoint_at_i + self%steps_between_checkpoints

    do i = 1, self%n_iters
      do j = 1, self%time_integrator%nstage
        du => self%backend%allocator%get_block(DIR_X)
        dv => self%backend%allocator%get_block(DIR_X)
        dw => self%backend%allocator%get_block(DIR_X)

        call self%transeq(du, dv, dw, self%u, self%v, self%w)

        ! time integration
        call self%time_integrator%step(self%u, self%v, self%w, &
                                       du, dv, dw, self%dt)

        call self%backend%allocator%release_block(du)
        call self%backend%allocator%release_block(dv)
        call self%backend%allocator%release_block(dw)

        ! pressure
        div_u => self%backend%allocator%get_block(DIR_Z)

        call self%divergence_v2p(div_u, self%u, self%v, self%w)

        call self%poisson(self%pressure, div_u)

        call self%backend%allocator%release_block(div_u)

        dpdx => self%backend%allocator%get_block(DIR_X)
        dpdy => self%backend%allocator%get_block(DIR_X)
        dpdz => self%backend%allocator%get_block(DIR_X)

        call self%gradient_p2v(dpdx, dpdy, dpdz, self%pressure)

        ! velocity correction
        call self%backend%vecadd(-1._dp, dpdx, 1._dp, self%u)
        call self%backend%vecadd(-1._dp, dpdy, 1._dp, self%v)
        call self%backend%vecadd(-1._dp, dpdz, 1._dp, self%w)

        call self%backend%allocator%release_block(dpdx)
        call self%backend%allocator%release_block(dpdy)
        call self%backend%allocator%release_block(dpdz)
      end do

      if(i == checkpoint_at_i) then
        checkpoint_file = self%io%open_file("test_output.bp", self%io%io_mode_write)

        icount = self%mesh%get_dims(self%pressure%data_loc)
        ishape = self%mesh%get_global_dims(self%pressure%data_loc)
        istart = self%mesh%par%n_offset ! Is this offset the same for pressure and velocity?

        call self%time_integrator%write_checkpoint(checkpoint_file, self%io)

        call self%write_variable(checkpoint_file, "pressure", self%pressure, &
          icount, ishape, istart)

        icount = self%mesh%get_dims(self%u%data_loc)
        ishape = self%mesh%get_global_dims(self%u%data_loc)
        istart = self%mesh%par%n_offset

        call self%write_variable(checkpoint_file, "u", self%u, icount, ishape, istart)
        call self%write_variable(checkpoint_file, "v", self%v, icount, ishape, istart)
        call self%write_variable(checkpoint_file, "w", self%w, icount, ishape, istart)

        call self%io%write_real8(t, checkpoint_file, "time")
        call self%io%write_integer8(1_8, checkpoint_file, "is_valid")

        call self%io%close_file(checkpoint_file)

        checkpoint_at_i = checkpoint_at_i + self%steps_between_checkpoints
      end if

      if (mod(i, self%n_output) == 0) then
        t = i*self%dt
        call self%output(t)
      end if
    end do

    if (self%mesh%par%is_root()) print *, 'run end'

    ! Below is for demonstrating purpuses only, to be removed when we have
    ! proper I/O in place.
    u_out => self%host_allocator%get_block(DIR_C)
    v_out => self%host_allocator%get_block(DIR_C)
    w_out => self%host_allocator%get_block(DIR_C)

    call self%backend%get_field_data(u_out%data, self%u)
    call self%backend%get_field_data(v_out%data, self%v)
    call self%backend%get_field_data(w_out%data, self%w)

    if (self%mesh%par%is_root()) then
      print *, 'norms', norm2(u_out%data), norm2(v_out%data), norm2(w_out%data)
    end if

    call self%host_allocator%release_block(u_out)
    call self%host_allocator%release_block(v_out)
    call self%host_allocator%release_block(w_out)

  end subroutine run

end module m_solver<|MERGE_RESOLUTION|>--- conflicted
+++ resolved
@@ -53,12 +53,8 @@
 
     class(base_backend_t), pointer :: backend
     class(mesh_t), pointer :: mesh
-<<<<<<< HEAD
     type(adios_io_t) :: io
-    class(time_intg_t), pointer :: time_integrator
-=======
     type(time_intg_t) :: time_integrator
->>>>>>> 05f72f00
     type(allocator_t), pointer :: host_allocator
     type(dirps_t), pointer :: xdirps, ydirps, zdirps
     procedure(poisson_solver), pointer :: poisson => null()
@@ -129,14 +125,6 @@
     solver%w => solver%backend%allocator%get_block(DIR_X, VERT)
     solver%pressure => solver%backend%allocator%get_block(DIR_Z, CELL)
 
-<<<<<<< HEAD
-    solver%steps_between_checkpoints = 1
-    solver%steps_between_snapshots = 1
-    solver%dt = globs%dt
-    solver%backend%nu = globs%nu
-    solver%n_iters = globs%n_iters
-    solver%n_output = globs%n_output
-=======
     ! set defaults
     poisson_solver_type = 'FFT'
     time_intg = 'AB3'
@@ -159,11 +147,12 @@
       print *, time_intg//' time integrator instantiated'
     end if
 
-    solver%dt = dt
-    solver%backend%nu = 1._dp/Re
-    solver%n_iters = n_iters
-    solver%n_output = n_output
->>>>>>> 05f72f00
+    solver%steps_between_checkpoints = 1
+    solver%steps_between_snapshots = 1
+    solver%dt = globs%dt
+    solver%backend%nu = globs%nu
+    solver%n_iters = globs%n_iters
+    solver%n_output = globs%n_output
     solver%ngrid = product(solver%mesh%get_global_dims(VERT))
 
     dims = solver%mesh%get_dims(VERT)
