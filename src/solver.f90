--- conflicted
+++ resolved
@@ -9,12 +9,8 @@
                       RDR_Z2C, RDR_C2Z, &
                       DIR_X, DIR_Y, DIR_Z, DIR_C, VERT, CELL
   use m_config, only: solver_config_t
-<<<<<<< HEAD
-  use m_field, only: field_t
+  use m_field, only: field_t, flist_t
   use m_ibm, only: ibm_t
-=======
-  use m_field, only: field_t, flist_t
->>>>>>> 296df4e1
   use m_mesh, only: mesh_t
   use m_tdsops, only: dirps_t
   use m_time_integrator, only: time_intg_t
