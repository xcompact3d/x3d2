--- conflicted
+++ resolved
@@ -24,12 +24,7 @@
   class(allocator_t), pointer :: allocator
   type(allocator_t), pointer :: host_allocator
   type(solver_t) :: solver
-<<<<<<< HEAD
-  type(time_intg_t) :: time_integrator
-  type(dirps_t) :: xdirps, ydirps, zdirps
   type(mesh_t), target :: mesh
-=======
->>>>>>> b92d919e
 
 #ifdef CUDA
   type(cuda_backend_t), target :: cuda_backend
@@ -64,23 +59,6 @@
   ierr = cudaGetDevice(devnum)
 #endif
 
-<<<<<<< HEAD
-  ! Global number of cells in each direction
-  dims_global = [96, 96, 96]
-
-  ! Global domain dimensions
-  L_global = [2*pi, 2*pi, 2*pi]
-
-  ! Domain decomposition in each direction
-  nproc_dir = [1, 1, nproc]
-
-  mesh = mesh_t(dims_global, nproc_dir, L_global)
-
-  globs%dt = 0.001_dp
-  globs%nu = 1._dp/1600._dp
-  globs%n_iters = 20000
-  globs%n_output = 10
-=======
   if (command_argument_count() >= 1) then
     call get_command_argument(1, input_file)
     open (100, file=input_file)
@@ -89,7 +67,6 @@
   else
     error stop 'Input file is not provided.'
   end if
->>>>>>> b92d919e
 
   if (product(nproc_dir) /= nproc) then
     if (nrank == 0) print *, 'nproc_dir specified in the input file does &
