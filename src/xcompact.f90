program xcompact
  use mpi

  use m_allocator
  use m_base_backend
  use m_base_case, only: base_case_t
  use m_common, only: pi
<<<<<<< HEAD
  use m_solver, only: solver_t, read_solver_input
  use m_tdsops, only: tdsops_t
=======
>>>>>>> 6be7442c
  use m_mesh
  use m_case_generic, only: case_generic_t
  use m_case_tgv, only: case_tgv_t

#ifdef CUDA
  use m_cuda_allocator
  use m_cuda_backend
  use m_cuda_common, only: SZ
#else
  use m_omp_backend
  use m_omp_common, only: SZ
#endif

  implicit none

  class(base_backend_t), pointer :: backend
  class(allocator_t), pointer :: allocator
  type(allocator_t), pointer :: host_allocator
<<<<<<< HEAD
  type(solver_t) :: solver
  type(mesh_t), target :: mesh
=======
  class(base_case_t), allocatable :: flow_case
>>>>>>> 6be7442c

#ifdef CUDA
  type(cuda_backend_t), target :: cuda_backend
  type(cuda_allocator_t), target :: cuda_allocator
  integer :: ndevs, devnum
#else
  type(omp_backend_t), target :: omp_backend
#endif

  type(allocator_t), target :: omp_allocator

  real(dp) :: t_start, t_end

  character(len=200) :: input_file
  character(len=20) :: BC_x(2), BC_y(2), BC_z(2)
  character(len=20) :: flow_case_name
  integer, dimension(3) :: dims_global
  integer, dimension(3) :: nproc_dir = 0
  real(dp), dimension(3) :: L_global
  character(3) :: poisson_solver_type
  character(32) :: backend_name
  integer :: nrank, nproc, ierr
  logical :: use_2decomp

  namelist /domain_settings/ flow_case_name, L_global, dims_global, &
    nproc_dir, BC_x, BC_y, BC_z

  call MPI_Init(ierr)
  call MPI_Comm_rank(MPI_COMM_WORLD, nrank, ierr)
  call MPI_Comm_size(MPI_COMM_WORLD, nproc, ierr)

  if (nrank == 0) print *, 'Parallel run with', nproc, 'ranks'

#ifdef CUDA
  ierr = cudaGetDeviceCount(ndevs)
  ierr = cudaSetDevice(mod(nrank, ndevs)) ! round-robin
  ierr = cudaGetDevice(devnum)
  backend_name = "CUDA"
#else 
  backend_name = "OMP"
#endif

  if (command_argument_count() >= 1) then
    call get_command_argument(1, input_file)
    open (100, file=input_file)
    read (100, nml=domain_settings)
    close (100)
  else
    error stop 'Input file is not provided.'
  end if

  if (product(nproc_dir) /= nproc) then
    if (nrank == 0) print *, 'nproc_dir specified in the input file does &
                              &not match the total number of ranks, falling &
                              &back to a 1D decomposition along Z-dir instead.'
    nproc_dir = [1, 1, nproc]
  end if

  call read_solver_input(i_poisson_solver_type=poisson_solver_type)

  ! Decide whether 2decomp is used or not
  use_2decomp = (poisson_solver_type == 'FFT' .and.  trim(backend_name) == 'OMP')

  mesh = mesh_t(dims_global, nproc_dir, L_global, BC_x, BC_y, BC_z, use_2decomp=use_2decomp)

#ifdef CUDA
  cuda_allocator = cuda_allocator_t(mesh, SZ)
  allocator => cuda_allocator
  if (nrank == 0) print *, 'CUDA allocator instantiated'

  omp_allocator = allocator_t(mesh, SZ)
  host_allocator => omp_allocator

  cuda_backend = cuda_backend_t(mesh, allocator)
  backend => cuda_backend
  if (nrank == 0) print *, 'CUDA backend instantiated'
#else
  omp_allocator = allocator_t(mesh, SZ)
  allocator => omp_allocator
  host_allocator => omp_allocator
  if (nrank == 0) print *, 'OpenMP allocator instantiated'

  omp_backend = omp_backend_t(mesh, allocator)
  backend => omp_backend
  if (nrank == 0) print *, 'OpenMP backend instantiated'
#endif

  if (nrank == 0) print *, 'Flow case: ', flow_case_name

  select case (trim(flow_case_name))
  case ('generic')
    allocate (case_generic_t :: flow_case)
    flow_case = case_generic_t(backend, mesh, host_allocator)
  case ('tgv')
    allocate (case_tgv_t :: flow_case)
    flow_case = case_tgv_t(backend, mesh, host_allocator)
  case default
    error stop 'Undefined flow_case.'
  end select
  if (nrank == 0) print *, 'solver instantiated'

  call cpu_time(t_start)

  call flow_case%run()

  call cpu_time(t_end)

  if (nrank == 0) print *, 'Time: ', t_end - t_start

  call MPI_Finalize(ierr)

end program xcompact<|MERGE_RESOLUTION|>--- conflicted
+++ resolved
@@ -5,11 +5,7 @@
   use m_base_backend
   use m_base_case, only: base_case_t
   use m_common, only: pi
-<<<<<<< HEAD
-  use m_solver, only: solver_t, read_solver_input
-  use m_tdsops, only: tdsops_t
-=======
->>>>>>> 6be7442c
+  use m_solver, only: read_solver_input
   use m_mesh
   use m_case_generic, only: case_generic_t
   use m_case_tgv, only: case_tgv_t
@@ -28,12 +24,8 @@
   class(base_backend_t), pointer :: backend
   class(allocator_t), pointer :: allocator
   type(allocator_t), pointer :: host_allocator
-<<<<<<< HEAD
-  type(solver_t) :: solver
   type(mesh_t), target :: mesh
-=======
   class(base_case_t), allocatable :: flow_case
->>>>>>> 6be7442c
 
 #ifdef CUDA
   type(cuda_backend_t), target :: cuda_backend
