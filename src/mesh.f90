--- conflicted
+++ resolved
@@ -14,8 +14,6 @@
   ! The mesh class stores all the information about the global and local (due to domain decomposition) mesh
   ! It also includes getter functions to access some of its parameters
   type :: mesh_t
-<<<<<<< HEAD
-=======
     integer, dimension(3), private :: global_vert_dims ! global number of vertices in each direction without padding (cartesian structure)
     integer, dimension(3), private :: global_cell_dims ! global number of cells in each direction without padding (cartesian structure)
 
@@ -25,7 +23,6 @@
     logical, dimension(3), private :: periodic_BC ! Whether or not a direction has a periodic BC
     integer, dimension(3, 2) :: BCs_global
     integer, dimension(3, 2) :: BCs
->>>>>>> d22d07f0
     integer, private :: sz
     type(geo_t), allocatable :: geo ! object containing geometry information
     class(grid_t), allocatable :: grid ! object containing grid information
@@ -146,16 +143,6 @@
       is_first_domain = mesh%par%nrank_dir(dir) == 0
       is_last_domain = mesh%par%nrank_dir(dir) + 1 == mesh%par%nproc_dir(dir)
       ! subdomain-subdomain boundaries are identical to periodic BCs
-<<<<<<< HEAD
-      if (is_first_domain) then
-        mesh%grid%BCs(dir, 1) = mesh%grid%BCs_global(dir, 1)
-        mesh%grid%BCs(dir, 2) = BC_PERIODIC
-      else if (is_last_domain) then
-        mesh%grid%BCs(dir, 1) = BC_PERIODIC
-        mesh%grid%BCs(dir, 2) = mesh%grid%BCs_global(dir, 2)
-      else
-        mesh%grid%BCs(dir, :) = BC_PERIODIC
-=======
       if (is_first_domain .and. is_last_domain) then
         mesh%BCs(dir, 1) = mesh%BCs_global(dir, 1)
         mesh%BCs(dir, 2) = mesh%BCs_global(dir, 2)
@@ -167,7 +154,6 @@
         mesh%BCs(dir, 2) = mesh%BCs_global(dir, 2)
       else
         mesh%BCs(dir, :) = BC_HALO
->>>>>>> d22d07f0
       end if
     end do
 
