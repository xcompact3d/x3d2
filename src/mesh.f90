--- conflicted
+++ resolved
@@ -54,28 +54,17 @@
 
 contains
 
-<<<<<<< HEAD
-  function mesh_init(dims_global, nproc_dir, L_global, BC_x, BC_y, BC_z) &
-    result(mesh)
-    use m_decomp, only: decomp_mod_t
-=======
   function mesh_init(dims_global, nproc_dir, L_global, BC_x, BC_y, BC_z, &
                      use_2decomp) result(mesh)
     use m_decomp, only: is_avail_2decomp, decomposition_2decomp
->>>>>>> 35cdf1d7
     !! Completely initialise the mesh object.
     !! Upon initialisation the mesh object can be read-only and shouldn't be edited
     !! Takes as argument global information about the mesh like its length, number of cells and decomposition in each direction
     integer, dimension(3), intent(in) :: dims_global
     integer, dimension(3), intent(in) :: nproc_dir ! Number of proc in each direction
     real(dp), dimension(3), intent(in) :: L_global
-<<<<<<< HEAD
-    class(mesh_t), allocatable :: mesh
-    type(decomp_mod_t) :: decomp
-=======
     logical, optional, intent(in) :: use_2decomp
     class(mesh_t), allocatable :: mesh
->>>>>>> 35cdf1d7
     character(len=*), dimension(2), intent(in) :: BC_x, BC_y, BC_z
 
     character(len=20), dimension(3, 2) :: BC_all
@@ -83,11 +72,7 @@
     integer :: dir, j
     integer :: ierr
 
-<<<<<<< HEAD
-    allocate(mesh)
-=======
     allocate (mesh)
->>>>>>> 35cdf1d7
     allocate (mesh%geo)
     allocate (mesh%grid)
     allocate (mesh%par)
@@ -116,12 +101,8 @@
         error stop 'BCs are incompatible: in a direction make sure to have &
                     &either both sides periodic or none.'
       end if
-<<<<<<< HEAD
-      mesh%grid%periodic_BC(dir) = all(mesh%grid%BCs_global(dir, :) == BC_PERIODIC)
-=======
       mesh%grid%periodic_BC(dir) = all(mesh%grid%BCs_global(dir, :) &
                                        == BC_PERIODIC)
->>>>>>> 35cdf1d7
     end do
 
     ! Set global vertex dims
@@ -146,10 +127,6 @@
     call MPI_Comm_rank(MPI_COMM_WORLD, mesh%par%nrank, ierr)
     call MPI_Comm_size(MPI_COMM_WORLD, mesh%par%nproc, ierr)
 
-<<<<<<< HEAD
-    decomp = decomp_mod_t()
-    call decomp%decomp_grid(mesh%grid, mesh%par)
-=======
     ! Either use 2decomp or the generic decomposition
     if (present(use_2decomp)) then
       if (is_avail_2decomp() .and. use_2decomp) then
@@ -160,7 +137,6 @@
     else
       call decomposition_generic(mesh%grid, mesh%par)
     end if
->>>>>>> 35cdf1d7
 
     ! Set subdomain BCs
     do dir = 1, 3
@@ -174,30 +150,6 @@
         mesh%grid%BCs(dir, 1) = mesh%grid%BCs_global(dir, 1)
         mesh%grid%BCs(dir, 2) = BC_HALO
       else if (is_last_domain) then
-<<<<<<< HEAD
-        mesh%BCs(dir, 1) = BC_HALO
-        mesh%BCs(dir, 2) = mesh%BCs_global(dir, 2)
-      else
-        mesh%BCs(dir, :) = BC_HALO
-      end if
-    end do
-
-    ! Define number of cells and vertices in each direction
-    mesh%grid%vert_dims = mesh%grid%global_vert_dims/mesh%par%nproc_dir
-
-    do dir = 1, 3
-      is_last_domain = (mesh%par%nrank_dir(dir) + 1 == mesh%par%nproc_dir(dir))
-      if (is_last_domain .and. (.not. mesh%grid%periodic_BC(dir))) then
-        mesh%grid%cell_dims(dir) = mesh%grid%vert_dims(dir) - 1
-      else
-        mesh%grid%cell_dims(dir) = mesh%grid%vert_dims(dir)
-      end if
-    end do
-
-    ! Set offset for global indices
-    mesh%par%n_offset(:) = mesh%grid%vert_dims(:)*mesh%par%nrank_dir(:)
-
-=======
         mesh%grid%BCs(dir, 1) = BC_HALO
         mesh%grid%BCs(dir, 2) = mesh%grid%BCs_global(dir, 2)
       else
@@ -205,31 +157,12 @@
       end if
     end do
 
->>>>>>> 35cdf1d7
     ! Define default values
     mesh%grid%vert_dims_padded = mesh%grid%vert_dims
     mesh%sz = 1
 
   end function mesh_init
 
-<<<<<<< HEAD
-  subroutine set_padded_dims(self, vert_dims)
-    class(mesh_t), intent(inout) :: self
-    integer, dimension(3), intent(in) :: vert_dims
-
-    self%grid%vert_dims_padded = vert_dims
-
-  end subroutine
-
-  subroutine set_sz(self, sz)
-    class(mesh_t), intent(inout) :: self
-    integer, intent(in) :: sz
-
-    self%sz = sz
-
-  end subroutine
-
-=======
   subroutine decomposition_generic(grid, par)
     ! Generic decomposition used when 2decomp isn't used
 
@@ -282,7 +215,6 @@
 
   end subroutine
 
->>>>>>> 35cdf1d7
   pure function get_sz(self) result(sz)
   !! Getter for parameter SZ
     class(mesh_t), intent(in) :: self
