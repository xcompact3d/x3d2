--- conflicted
+++ resolved
@@ -240,7 +240,6 @@
 
    end subroutine tds_solve_omp
 
-<<<<<<< HEAD
    subroutine tds_solve_dist(self, du, u, dirps, tdsops)
       implicit none
 
@@ -267,28 +266,7 @@
 
    end subroutine tds_solve_dist
 
-   subroutine trans_x2y_omp(self, u_, v_, w_, u, v, w)
-      implicit none
-
-      class(omp_backend_t) :: self
-      class(field_t), intent(inout) :: u_, v_, w_
-      class(field_t), intent(in) :: u, v, w
-
-   end subroutine trans_x2y_omp
-
-   subroutine trans_x2z_omp(self, u_, v_, w_, u, v, w)
-      implicit none
-
-      class(omp_backend_t) :: self
-      class(field_t), intent(inout) :: u_, v_, w_
-      class(field_t), intent(in) :: u, v, w
-
-   end subroutine trans_x2z_omp
-
-   subroutine trans_y2z_omp(self, u_, u)
-=======
    subroutine reorder_omp(self, u_, u, direction)
->>>>>>> 26ccadd4
       implicit none
 
       class(omp_backend_t) :: self
