set(SRC
  allocator.f90
  backend.f90
  common.f90
  field.f90
  mesh.f90
  ordering.f90
  poisson_fft.f90
  solver.f90
  tdsops.f90
  time_integrator.f90
  ordering.f90
  mesh.f90
  mesh_content.f90
<<<<<<< HEAD
  decomp.f90
=======
>>>>>>> 35cdf1d7
  field.f90
  vector_calculus.f90
  case/base_case.f90
  case/generic.f90
  case/tgv.f90
  omp/common.f90
  omp/kernels/distributed.f90
  omp/kernels/spectral_processing.f90
  omp/sendrecv.f90
  omp/exec_dist.f90
)
set(CUDASRC
  cuda/allocator.f90
  cuda/common.f90
  cuda/exec_dist.f90
  cuda/exec_thom.f90
  cuda/kernels/distributed.f90
  cuda/kernels/fieldops.f90
  cuda/kernels/reorder.f90
  cuda/kernels/spectral_processing.f90
  cuda/kernels/thomas.f90
  cuda/poisson_fft.f90
  cuda/sendrecv.f90
  cuda/tdsops.f90
)
<<<<<<< HEAD
set(2DECOMPFFTSRC
  2decompfft/omp/poisson_fft.f90
  2decompfft/decomp.f90
)
set(GENERICDECOMPSRC
  decomp_generic.f90
=======
set(BACKENDSRC
  omp/backend.f90
  )
set(2DECOMPFFTSRC
  omp/poisson_fft.f90
  decomp/decomp_2decompfft.f90
)
set(DUMMYDECOMPSRC
  decomp/decomp_dummy.f90
>>>>>>> 35cdf1d7
)

if(${BACKEND} STREQUAL "CUDA")
  list(APPEND SRC ${CUDASRC})
  list(APPEND BACKENDSRC cuda/backend.f90)
endif()

# Decide whether 2decomp&fft is supported by the build
find_package(decomp2d)

if(WITH_2DECOMPFFT)
  list(APPEND SRC ${2DECOMPFFTSRC})
else()
  list(APPEND SRC ${DUMMYDECOMPSRC})
endif()

if (${POISSON_SOLVER} STREQUAL "FFT" AND ${BACKEND} STREQUAL "OMP")
  list(APPEND SRC ${2DECOMPFFTSRC})
else()
  list(APPEND SRC ${GENERICDECOMPSRC})
endif()

add_library(x3d2 STATIC ${SRC})
target_include_directories(x3d2 INTERFACE ${CMAKE_CURRENT_BINARY_DIR})

add_library(x3d2_backends STATIC ${BACKENDSRC})
target_include_directories(x3d2_backends INTERFACE ${CMAKE_CURRENT_BINARY_DIR})
target_link_libraries(x3d2_backends PRIVATE x3d2)

add_executable(xcompact xcompact.f90)
target_link_libraries(xcompact PRIVATE x3d2)
target_link_libraries(xcompact PRIVATE x3d2_backends)

<<<<<<< HEAD
if(${BACKEND} STREQUAL "CUDA")
=======
# if CUDA compiler
if(${CMAKE_Fortran_COMPILER_ID} STREQUAL "PGI" OR
   ${CMAKE_Fortran_COMPILER_ID} STREQUAL "NVHPC")
>>>>>>> 35cdf1d7
  set(CMAKE_Fortran_FLAGS "-cpp -cuda")
  set(CMAKE_Fortran_FLAGS_DEBUG "-g -O0 -traceback -Mbounds -Mchkptr -Ktrap=fp")
  set(CMAKE_Fortran_FLAGS_RELEASE "-O3 -fast")
  target_link_options(x3d2 INTERFACE "-cuda")
  target_link_options(x3d2 INTERFACE "-cudalib=cufftmp")

  target_compile_options(xcompact PRIVATE "-DCUDA")

elseif(${CMAKE_Fortran_COMPILER_ID} STREQUAL "GNU")
  set(CMAKE_Fortran_FLAGS "-cpp -std=f2018")
  set(CMAKE_Fortran_FLAGS_DEBUG "-g -Og -Wall -Wpedantic -Werror -Wimplicit-interface -Wimplicit-procedure -Wno-unused-dummy-argument")
  set(CMAKE_Fortran_FLAGS_RELEASE "-O3 -ffast-math")
endif()

<<<<<<< HEAD
if (${POISSON_SOLVER} STREQUAL "FFT" AND ${BACKEND} STREQUAL "OMP")
  message(STATUS "Using the FFT poisson solver with 2decomp&fft")
=======
if(WITH_2DECOMPFFT)
  message(STATUS "Using the FFT poisson solver with 2decomp&fft support on the OpenMP backend")
>>>>>>> 35cdf1d7
  set(CMAKE_MODULE_PATH ${CMAKE_MODULE_PATH} "${CMAKE_SOURCE_DIR}/cmake")
  find_package(decomp2d REQUIRED)
  include_directories(${decomp2d_INCLUDE_DIRS})
  target_link_libraries(decomp2d)
  target_link_libraries(x3d2 PRIVATE decomp2d)
<<<<<<< HEAD
=======
  target_compile_options(x3d2 PRIVATE "-DWITH_2DECOMPFFT")
  target_compile_options(x3d2_backends PRIVATE "-DWITH_2DECOMPFFT")
>>>>>>> 35cdf1d7
endif()

find_package(OpenMP REQUIRED)
target_link_libraries(x3d2 PRIVATE OpenMP::OpenMP_Fortran)
target_link_libraries(xcompact PRIVATE OpenMP::OpenMP_Fortran)

find_package(MPI REQUIRED)
target_link_libraries(x3d2 PRIVATE MPI::MPI_Fortran)
target_link_libraries(xcompact PRIVATE MPI::MPI_Fortran)<|MERGE_RESOLUTION|>--- conflicted
+++ resolved
@@ -12,10 +12,6 @@
   ordering.f90
   mesh.f90
   mesh_content.f90
-<<<<<<< HEAD
-  decomp.f90
-=======
->>>>>>> 35cdf1d7
   field.f90
   vector_calculus.f90
   case/base_case.f90
@@ -41,14 +37,6 @@
   cuda/sendrecv.f90
   cuda/tdsops.f90
 )
-<<<<<<< HEAD
-set(2DECOMPFFTSRC
-  2decompfft/omp/poisson_fft.f90
-  2decompfft/decomp.f90
-)
-set(GENERICDECOMPSRC
-  decomp_generic.f90
-=======
 set(BACKENDSRC
   omp/backend.f90
   )
@@ -58,10 +46,10 @@
 )
 set(DUMMYDECOMPSRC
   decomp/decomp_dummy.f90
->>>>>>> 35cdf1d7
 )
 
-if(${BACKEND} STREQUAL "CUDA")
+if(${CMAKE_Fortran_COMPILER_ID} STREQUAL "PGI" OR
+   ${CMAKE_Fortran_COMPILER_ID} STREQUAL "NVHPC")
   list(APPEND SRC ${CUDASRC})
   list(APPEND BACKENDSRC cuda/backend.f90)
 endif()
@@ -75,12 +63,6 @@
   list(APPEND SRC ${DUMMYDECOMPSRC})
 endif()
 
-if (${POISSON_SOLVER} STREQUAL "FFT" AND ${BACKEND} STREQUAL "OMP")
-  list(APPEND SRC ${2DECOMPFFTSRC})
-else()
-  list(APPEND SRC ${GENERICDECOMPSRC})
-endif()
-
 add_library(x3d2 STATIC ${SRC})
 target_include_directories(x3d2 INTERFACE ${CMAKE_CURRENT_BINARY_DIR})
 
@@ -92,13 +74,9 @@
 target_link_libraries(xcompact PRIVATE x3d2)
 target_link_libraries(xcompact PRIVATE x3d2_backends)
 
-<<<<<<< HEAD
-if(${BACKEND} STREQUAL "CUDA")
-=======
 # if CUDA compiler
 if(${CMAKE_Fortran_COMPILER_ID} STREQUAL "PGI" OR
    ${CMAKE_Fortran_COMPILER_ID} STREQUAL "NVHPC")
->>>>>>> 35cdf1d7
   set(CMAKE_Fortran_FLAGS "-cpp -cuda")
   set(CMAKE_Fortran_FLAGS_DEBUG "-g -O0 -traceback -Mbounds -Mchkptr -Ktrap=fp")
   set(CMAKE_Fortran_FLAGS_RELEASE "-O3 -fast")
@@ -113,23 +91,15 @@
   set(CMAKE_Fortran_FLAGS_RELEASE "-O3 -ffast-math")
 endif()
 
-<<<<<<< HEAD
-if (${POISSON_SOLVER} STREQUAL "FFT" AND ${BACKEND} STREQUAL "OMP")
-  message(STATUS "Using the FFT poisson solver with 2decomp&fft")
-=======
 if(WITH_2DECOMPFFT)
   message(STATUS "Using the FFT poisson solver with 2decomp&fft support on the OpenMP backend")
->>>>>>> 35cdf1d7
   set(CMAKE_MODULE_PATH ${CMAKE_MODULE_PATH} "${CMAKE_SOURCE_DIR}/cmake")
   find_package(decomp2d REQUIRED)
   include_directories(${decomp2d_INCLUDE_DIRS})
   target_link_libraries(decomp2d)
   target_link_libraries(x3d2 PRIVATE decomp2d)
-<<<<<<< HEAD
-=======
   target_compile_options(x3d2 PRIVATE "-DWITH_2DECOMPFFT")
   target_compile_options(x3d2_backends PRIVATE "-DWITH_2DECOMPFFT")
->>>>>>> 35cdf1d7
 endif()
 
 find_package(OpenMP REQUIRED)
