--- conflicted
+++ resolved
@@ -3,10 +3,7 @@
   backend.f90
   common.f90
   poisson_fft.f90
-<<<<<<< HEAD
   poisson_cg.f90
-=======
->>>>>>> e916fe8f
   solver.f90
   tdsops.f90
   time_integrator.f90
@@ -49,11 +46,6 @@
   set(CMAKE_Fortran_FLAGS_RELEASE "-O3 -fast")
   target_link_options(x3d2 INTERFACE "-cuda")
   target_link_options(x3d2 INTERFACE "-lcufft")
-<<<<<<< HEAD
-  target_compile_options(xcompact PRIVATE "-cuda")
-  target_compile_options(xcompact PRIVATE "-fast")
-=======
->>>>>>> e916fe8f
 
   target_compile_options(xcompact PRIVATE "-DCUDA")
   #  target_link_options(xcompact INTERFACE "-cuda")
