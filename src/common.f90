--- conflicted
+++ resolved
@@ -5,14 +5,9 @@
    real(dp), parameter :: pi = 4*atan(1.0_dp)
 
    integer, parameter :: RDR_X2Y = 12, RDR_X2Z = 13, RDR_Y2X = 21, &
-<<<<<<< HEAD
-                         RDR_Y2Z = 23, RDR_Z2Y = 32
+                         RDR_Y2Z = 23, RDR_Z2X = 31, RDR_Z2Y = 32
    integer, parameter :: dir_X = 1, dir_Y = 2, dir_Z = 3
-=======
-                         RDR_Y2Z = 23, RDR_Z2X = 31, RDR_Z2Y = 32
-
    integer, parameter :: POISSON_SOLVER_FFT = 0, POISSON_SOLVER_CG = 1
->>>>>>> e916fe8f
 
    type :: globs_t
       integer :: nx, ny, nz
